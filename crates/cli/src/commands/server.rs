// Copyright 2024 New Vector Ltd.
// Copyright 2021-2024 The Matrix.org Foundation C.I.C.
//
// SPDX-License-Identifier: AGPL-3.0-only
// Please see LICENSE in the repository root for full details.

use std::{collections::BTreeSet, process::ExitCode, sync::Arc, time::Duration};

use anyhow::Context;
use clap::Parser;
use figment::Figment;
use itertools::Itertools;
use mas_config::{
    AppConfig, ClientsConfig, ConfigurationSection, ConfigurationSectionExt, UpstreamOAuth2Config,
};
use mas_handlers::{ActivityTracker, CookieManager, Limiter, MetadataCache};
use mas_listener::server::Server;
use mas_router::UrlBuilder;
use mas_storage::SystemClock;
use mas_storage_pg::MIGRATOR;
use sqlx::migrate::Migrate;
use tracing::{Instrument, info, info_span, warn};

use crate::{
    app_state::AppState,
    lifecycle::LifecycleManager,
    util::{
<<<<<<< HEAD
        database_pool_from_config, load_policy_factory_dynamic_data_continuously,
        mailer_from_config, password_manager_from_config, policy_factory_from_config,
        site_config_from_config, templates_from_config, test_mailer_in_background,
=======
        database_pool_from_config, homeserver_connection_from_config, mailer_from_config,
        password_manager_from_config, policy_factory_from_config, site_config_from_config,
        templates_from_config, test_mailer_in_background,
>>>>>>> 4a1ec0bc
    },
};

#[allow(clippy::struct_excessive_bools)]
#[derive(Parser, Debug, Default)]
pub(super) struct Options {
    /// Do not apply pending database migrations on start
    #[arg(long)]
    no_migrate: bool,

    /// DEPRECATED: default is to apply pending migrations, use `--no-migrate`
    /// to disable
    #[arg(long, hide = true)]
    migrate: bool,

    /// Do not start the task worker
    #[arg(long)]
    no_worker: bool,

    /// Do not sync the configuration with the database
    #[arg(long)]
    no_sync: bool,
}

impl Options {
    #[allow(clippy::too_many_lines)]
    pub async fn run(self, figment: &Figment) -> anyhow::Result<ExitCode> {
        let span = info_span!("cli.run.init").entered();
        let mut shutdown = LifecycleManager::new()?;
        let config = AppConfig::extract(figment)?;

        info!(version = crate::VERSION, "Starting up");

        if self.migrate {
            warn!(
                "The `--migrate` flag is deprecated and will be removed in a future release. Please use `--no-migrate` to disable automatic migrations on startup."
            );
        }

        // Connect to the database
        info!("Connecting to the database");
        let pool = database_pool_from_config(&config.database).await?;

        if self.no_migrate {
            // Check that we applied all the migrations
            let mut conn = pool.acquire().await?;
            let applied = conn.list_applied_migrations().await?;
            let applied: BTreeSet<_> = applied.into_iter().map(|m| m.version).collect();
            let has_missing_migrations = MIGRATOR.iter().any(|m| !applied.contains(&m.version));
            if has_missing_migrations {
                // Refuse to start if there are pending migrations
                return Err(anyhow::anyhow!(
                    "The server is running with `--no-migrate` but there are pending. Please run them first with `mas-cli database migrate`, or omit the `--no-migrate` flag to apply them automatically on startup."
                ));
            }
        } else {
            info!("Running pending database migrations");
            MIGRATOR
                .run(&pool)
                .instrument(info_span!("db.migrate"))
                .await
                .context("could not run database migrations")?;
        }

        let encrypter = config.secrets.encrypter();

        if self.no_sync {
            info!("Skipping configuration sync");
        } else {
            // Sync the configuration with the database
            let mut conn = pool.acquire().await?;
            let clients_config = ClientsConfig::extract_or_default(figment)?;
            let upstream_oauth2_config = UpstreamOAuth2Config::extract_or_default(figment)?;

            crate::sync::config_sync(
                upstream_oauth2_config,
                clients_config,
                &mut conn,
                &encrypter,
                &SystemClock::default(),
                false,
                false,
            )
            .await?;
        }

        // Initialize the key store
        let key_store = config
            .secrets
            .key_store()
            .await
            .context("could not import keys from config")?;

        let cookie_manager =
            CookieManager::derive_from(config.http.public_base.clone(), &config.secrets.encryption);

        // Load and compile the WASM policies (and fallback to the default embedded one)
        info!("Loading and compiling the policy module");
        let policy_factory = policy_factory_from_config(&config.policy, &config.matrix).await?;
        let policy_factory = Arc::new(policy_factory);

        load_policy_factory_dynamic_data_continuously(
            &policy_factory,
            &pool,
            shutdown.soft_shutdown_token(),
            shutdown.task_tracker(),
        )
        .await?;

        let url_builder = UrlBuilder::new(
            config.http.public_base.clone(),
            config.http.issuer.clone(),
            None,
        );

        // Load the site configuration
        let site_config = site_config_from_config(
            &config.branding,
            &config.matrix,
            &config.experimental,
            &config.passwords,
            &config.account,
            &config.captcha,
        )?;

        // Load and compile the templates
        let templates =
            templates_from_config(&config.templates, &site_config, &url_builder).await?;
        shutdown.register_reloadable(&templates);

        let http_client = mas_http::reqwest_client();

        let homeserver_connection =
            homeserver_connection_from_config(&config.matrix, http_client.clone());

        if !self.no_worker {
            let mailer = mailer_from_config(&config.email, &templates)?;
            test_mailer_in_background(&mailer, Duration::from_secs(30));

            info!("Starting task worker");
            mas_tasks::init(
                &pool,
                &mailer,
                homeserver_connection.clone(),
                url_builder.clone(),
                &site_config,
                shutdown.soft_shutdown_token(),
                shutdown.task_tracker(),
            )
            .await?;
        }

        let listeners_config = config.http.listeners.clone();

        let password_manager = password_manager_from_config(&config.passwords).await?;

        // The upstream OIDC metadata cache
        let metadata_cache = MetadataCache::new();

        // Initialize the activity tracker
        // Activity is flushed every minute
        let activity_tracker = ActivityTracker::new(
            pool.clone(),
            Duration::from_secs(60),
            shutdown.task_tracker(),
            shutdown.soft_shutdown_token(),
        );

        shutdown.register_reloadable(&activity_tracker);

        let trusted_proxies = config.http.trusted_proxies.clone();

        // Build a rate limiter.
        // This should not raise an error here as the config should already have been
        // validated.
        let limiter = Limiter::new(&config.rate_limiting)
            .context("rate-limiting configuration is not valid")?;

        // Explicitly the config to properly zeroize secret keys
        drop(config);

        limiter.start();

        let graphql_schema = mas_handlers::graphql_schema(
            &pool,
            &policy_factory,
            homeserver_connection.clone(),
            site_config.clone(),
            password_manager.clone(),
            url_builder.clone(),
            limiter.clone(),
        );

        let state = {
            let mut s = AppState {
                pool,
                templates,
                key_store,
                cookie_manager,
                encrypter,
                url_builder,
                homeserver_connection,
                policy_factory,
                graphql_schema,
                http_client,
                password_manager,
                metadata_cache,
                site_config,
                activity_tracker,
                trusted_proxies,
                limiter,
                conn_acquisition_histogram: None,
            };
            s.init_metrics();
            s.init_metadata_cache();
            s
        };

        let mut fd_manager = listenfd::ListenFd::from_env();

        let servers: Vec<Server<_>> = listeners_config
            .into_iter()
            .map(|config| {
                // Let's first grab all the listeners
                let listeners = crate::server::build_listeners(&mut fd_manager, &config.binds)?;

                // Load the TLS config
                let tls_config = if let Some(tls_config) = config.tls.as_ref() {
                    let tls_config = crate::server::build_tls_server_config(tls_config)?;
                    Some(Arc::new(tls_config))
                } else {
                    None
                };

                // and build the router
                let router = crate::server::build_router(
                    state.clone(),
                    &config.resources,
                    config.prefix.as_deref(),
                    config.name.as_deref(),
                );


                // Display some informations about where we'll be serving connections
                let proto = if config.tls.is_some() { "https" } else { "http" };
                let prefix = config.prefix.unwrap_or_default();
                let addresses= listeners
                    .iter()
                    .map(|listener| {
                        if let Ok(addr) = listener.local_addr() {
                            format!("{proto}://{addr:?}{prefix}")
                        } else {
                            warn!("Could not get local address for listener, something might be wrong!");
                            format!("{proto}://???{prefix}")
                        }
                    })
                    .join(", ");

                let additional = if config.proxy_protocol {
                    "(with Proxy Protocol)"
                } else {
                    ""
                };

                info!(
                    "Listening on {addresses} with resources {resources:?} {additional}",
                    resources = &config.resources
                );

                anyhow::Ok(listeners.into_iter().map(move |listener| {
                    let mut server = Server::new(listener, router.clone());
                    if let Some(tls_config) = &tls_config {
                        server = server.with_tls(tls_config.clone());
                    }
                    if config.proxy_protocol {
                        server = server.with_proxy();
                    }
                    server
                }))
            })
            .flatten_ok()
            .collect::<Result<Vec<_>, _>>()?;

        span.exit();

        shutdown
            .task_tracker()
            .spawn(mas_listener::server::run_servers(
                servers,
                shutdown.soft_shutdown_token(),
                shutdown.hard_shutdown_token(),
            ));

        let exit_code = shutdown.run().await;

        Ok(exit_code)
    }
}<|MERGE_RESOLUTION|>--- conflicted
+++ resolved
@@ -25,15 +25,10 @@
     app_state::AppState,
     lifecycle::LifecycleManager,
     util::{
-<<<<<<< HEAD
-        database_pool_from_config, load_policy_factory_dynamic_data_continuously,
-        mailer_from_config, password_manager_from_config, policy_factory_from_config,
-        site_config_from_config, templates_from_config, test_mailer_in_background,
-=======
-        database_pool_from_config, homeserver_connection_from_config, mailer_from_config,
+        database_pool_from_config, homeserver_connection_from_config,
+        load_policy_factory_dynamic_data_continuously, mailer_from_config,
         password_manager_from_config, policy_factory_from_config, site_config_from_config,
         templates_from_config, test_mailer_in_background,
->>>>>>> 4a1ec0bc
     },
 };
 
